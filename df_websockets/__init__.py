--- conflicted
+++ resolved
@@ -13,8 +13,4 @@
 #  or https://cecill.info/licences/Licence_CeCILL-B_V1-fr.txt (French)         #
 #                                                                              #
 # ##############################################################################
-<<<<<<< HEAD
-__version__ = "0.10.10"
-=======
-__version__ = "1.0.2"
->>>>>>> 9db1b2aa
+__version__ = "1.0.2"