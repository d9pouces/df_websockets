# ##############################################################################
#  This file is part of df_websockets                                          #
#                                                                              #
#  Copyright (C) 2020 Matthieu Gallet <github@19pouces.net>                    #
#  All Rights Reserved                                                         #
#                                                                              #
#  You may use, distribute and modify this code under the                      #
#  terms of the (BSD-like) CeCILL-B license.                                   #
#                                                                              #
#  You should have received a copy of the CeCILL-B license with                #
#  this file. If not, please visit:                                            #
#  https://cecill.info/licences/Licence_CeCILL-B_V1-en.txt (English)           #
#  or https://cecill.info/licences/Licence_CeCILL-B_V1-fr.txt (French)         #
#                                                                              #
# ##############################################################################
import logging
from typing import Any, Dict

from django.conf import settings
from django.contrib.auth import get_user_model
from django.contrib.auth.context_processors import PermWrapper
from django.contrib.auth.models import AnonymousUser
from django.contrib.messages import DEFAULT_LEVELS
from django.db.models import Q
from django.http import HttpRequest
from django.utils import translation
from django.utils.translation import activate, get_language_from_request

logger = logging.getLogger("df_websockets.signals")


class WindowInfoMiddleware:
    """Base class for the WindowInfo middlewares."""

    def from_request(self, request: HttpRequest, window_info):
        """add attributes to a window_info instance created from a HttpRequest"""
        pass

    def new_window_info(self, window_info):
        """add attributes to a plain new window_info instance"""
        pass

    def to_dict(self, window_info) -> Dict[str, Any]:
        """serialize some window_info attributes as a dict"""
        return {}

    def from_dict(self, window_info, values: Dict[str, Any]):
        """
        update a newly-created window_info instance with data stored in `values`.
        used for deserializing a previously serialized window_info object.

        :param window_info: WindowInfo instance to update
        :param values: a dict representing a serialized window_info
        :return:
        """
        pass

    def get_context(self, window_info):
        """get context variables from the window_info instance.
        used in :meth:`df_websockets.window_info:render_to_string`
        """
        return {}

    def before_process(self, window_info):
        """Pre-process each WindowInfo before dispatching the connections."""
        pass

    def install_methods(self, window_info_cls):
        """add new methods to the WindowInfo class.
        Used for adding methods related to the user management.
        """
        pass


class WindowKeyMiddleware(WindowInfoMiddleware):
    """handle the unique ID generated for each :class:`django.http.request.HttpRequest` and copy
    it to the :class:`WindowInfo` object.
    """

    def from_request(self, request, window_info):
        # noinspection PyTypeChecker
        window_info.window_key = getattr(request, "window_key", None)

    def new_window_info(self, window_info):
        window_info.window_key = None

    def to_dict(self, window_info):
        return {"window_key": window_info.window_key}

    def from_dict(self, window_info, values):
        window_info.window_key = values.get("window_key")

    def get_context(self, window_info):
        # noinspection PyTypeChecker
        return {"df_window_key": getattr(window_info, "window_key")}


class DjangoAuthMiddleware(WindowInfoMiddleware):
    """handle attributes related to the :mod:`django.contrib.auth` framework"""

    def from_request(self, request, window_info):
        self.new_window_info(window_info)
        assert isinstance(request, HttpRequest)
        # auth and perms part
        # noinspection PyTypeChecker
        user = getattr(request, "user", None)
        window_info._user = user
        window_info._perms = None
        window_info._template_perms = None
        window_info.user_agent = request.META.get("HTTP_USER_AGENT", "")
        window_info.csrf_cookie = request.COOKIES.get(settings.CSRF_COOKIE_NAME, "")
        if user and user.is_authenticated:
            window_info.user_pk = user.pk
            window_info.username = user.get_username()
            window_info.is_superuser = user.is_superuser
            window_info.is_staff = user.is_staff
            window_info.is_active = user.is_active
            window_info.user_set = True
        else:
            window_info.user_pk = None
            window_info.username = None
            window_info.is_superuser = False
            window_info.is_staff = False
            window_info.is_active = False
            window_info.user_set = False

    def new_window_info(self, window_info):
        window_info._user = None
        window_info._perms = None
        window_info._template_perms = None
        window_info.user_agent = ""
        window_info.user_pk = None
        window_info.username = None
        window_info.is_superuser = False
        window_info.is_staff = False
        window_info.user_set = False
        window_info.is_active = False
        window_info.csrf_cookie = ""

    def to_dict(self, window_info):
        # noinspection PyProtectedMember
        return {
            "user_pk": window_info.user_pk,
            "username": window_info.username,
            "is_superuser": window_info.is_superuser,
            "is_staff": window_info.is_staff,
            "is_active": window_info.is_active,
            "csrf_cookie": window_info.csrf_cookie,
            "perms": list(window_info._perms)
            if isinstance(window_info._perms, set)
            else None,
            "user_agent": window_info.user_agent,
            "user_set": window_info.user_set,
        }

    def from_dict(self, window_info, values):
        window_info._user = None
        window_info.csrf_cookie = values.get("csrf_cookie")
        window_info.user_pk = values.get("user_pk")
        window_info.user_set = values.get("user_set")
        if window_info.user_pk and not window_info.user_set:
            user = get_user_model().objects.filter(pk=window_info.user_pk).first()
            window_info.username = user.username
            window_info.is_superuser = user.is_superuser
            window_info.is_staff = user.is_staff
            window_info.is_active = user.is_active
        else:
            window_info.username = values.get("username")
            window_info.is_superuser = values.get("is_superuser")
            window_info.is_staff = values.get("is_staff")
            window_info.is_active = values.get("is_active")
        window_info.is_authenticated = bool(window_info.user_pk)
        window_info.is_anonymous = not bool(window_info.user_pk)
        window_info._perms = (
            set(values["perms"]) if values.get("perms") is not None else None
        )
        window_info._template_perms = None
        window_info.user_agent = values.get("user_agent")

    def get_context(self, window_info):
        """provide the same context data as the :mod:`django.contrib.auth.context_processors`:

        * `user`: a user or :class:`django.contrib.auth.models.AnonymousUser`
        * `perms`, with the same meaning
        """
        user = window_info.user or AnonymousUser()
        return {
            "user": user,
            "perms": PermWrapper(user),
            "csrf_token": window_info.csrf_cookie,
        }

    def install_methods(self, window_info_cls):
        def get_user(req):
            """return the user object if authenticated, else return `None`"""
            # noinspection PyProtectedMember
            if req._user or req.user_pk is None:
                # noinspection PyProtectedMember
                return req._user
            user = get_user_model().objects.filter(pk=req.user_pk).first()
            if user:
                req._user = user
                return req._user
            return None

        def has_perm(req, perm):
            """return true is the user has the required perm.

            >>> from df_websockets.window_info import WindowInfo
            >>> r = WindowInfo.from_dict({'username': 'username', 'perms':['app_label.codename']})
            >>> r.has_perm('app_label.codename')
            True

            :param req: WindowInfo
            :param perm: name of the permission  ("app_label.codename")
            :return: True if the user has the required perm
            :rtype: :class:`bool`
            """
            return perm in req.perms

        def get_perms(req):
            """:class:`set` of all perms of the user (set of "app_label.codename")"""
            if not req.user_pk:
                return set()
            elif req._perms is not None:
                return req._perms
            from django.contrib.auth.models import Permission

            if req.is_superuser:
                query = Permission.objects.all()
            else:
                query = Permission.objects.filter(
                    Q(user__pk=req.user_pk) | Q(group__user__pk=req.user_pk)
                )
            req._perms = set(
                "%s.%s" % p
                for p in query.select_related("content_type").values_list(
                    "content_type__app_label", "codename"
                )
            )
            return req._perms

        window_info_cls.user = property(get_user)
        window_info_cls.has_perm = has_perm
        window_info_cls.perms = property(get_perms)


class BrowserMiddleware(WindowInfoMiddleware):
    """add attributes related to the browser (currently only the HTTP_USER_AGENT header)"""

    def from_request(self, request, window_info):
        window_info.user_agent = request.META.get("HTTP_USER_AGENT", "")

    def new_window_info(self, window_info):
        window_info.user_agent = ""

    def to_dict(self, window_info):
        return {"user_agent": window_info.user_agent}

    def from_dict(self, window_info, values):
        window_info.user_agent = values.get("user_agent", "")

    def get_context(self, window_info):
        return {
            "df_user_agent": window_info.user_agent,
            "messages": [],
            "DEFAULT_MESSAGE_LEVELS": DEFAULT_LEVELS,
        }


class Djangoi18nMiddleware(WindowInfoMiddleware):
    """Add attributes required for using i18n-related functions."""

    def from_request(self, request, window_info):
        # noinspection PyTypeChecker
        if getattr(request, "session", None):
            window_info.language_code = get_language_from_request(request)
        else:
            window_info.language_code = settings.LANGUAGE_CODE

    def new_window_info(self, window_info):
        window_info.language_code = None

    def to_dict(self, window_info):
        return {"language_code": window_info.language_code}

    def from_dict(self, window_info, values):
        window_info.language_code = values.get("language_code")

    def get_context(self, window_info):
        return {
            "LANGUAGES": settings.LANGUAGES,
            "LANGUAGE_CODE": window_info.language_code,
            "LANGUAGE_BIDI": translation.get_language_bidi(),
        }

    def before_process(self, window_info):
<<<<<<< HEAD
        if window_info.language_code:
            activate(window_info.language_code)
=======
        activate(window_info.language_code)
>>>>>>> 9db1b2aa
<|MERGE_RESOLUTION|>--- conflicted
+++ resolved
@@ -295,9 +295,5 @@
         }
 
     def before_process(self, window_info):
-<<<<<<< HEAD
         if window_info.language_code:
-            activate(window_info.language_code)
-=======
-        activate(window_info.language_code)
->>>>>>> 9db1b2aa
+            activate(window_info.language_code)